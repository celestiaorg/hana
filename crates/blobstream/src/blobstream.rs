use std::boxed::Box;

use alloc::vec::Vec;
use alloy_chains::NamedChain;
use alloy_consensus::Header;
use alloy_primitives::{address, keccak256, Address, Bytes, FixedBytes, B256, U256};
use alloy_sol_types::sol;
use alloy_trie::{proof::verify_proof, Nibbles, TrieAccount};
use anyhow::{anyhow, Result};
use celestia_types::{hash::Hash, MerkleProof, ShareProof};
use serde::{Deserialize, Serialize};

/////// Contract ///////

sol! {
    #[allow(missing_docs)]
    #[sol(rpc)]
    contract SP1Blobstream {
        bool public frozen;
        uint64 public latestBlock;
        uint256 public state_proofNonce;
        mapping(uint64 => bytes32) public blockHeightToHeaderHash;
        mapping(uint256 => bytes32) public state_dataCommitments;
        uint64 public constant DATA_COMMITMENT_MAX = 10000;
        bytes32 public blobstreamProgramVkey;
        address public verifier;

        event DataCommitmentStored(
            uint256 proofNonce,
            uint64 indexed startBlock,
            uint64 indexed endBlock,
            bytes32 indexed dataCommitment
        );

        function commitHeaderRange(bytes calldata proof, bytes calldata publicValues) external;
    }
}

/// Represents the stored data commitment event from Blobstream
#[derive(Debug, Clone)]
pub struct SP1BlobstreamDataCommitmentStored {
    pub proof_nonce: U256,
    pub start_block: u64,
    pub end_block: u64,
    pub data_commitment: B256,
}

impl std::fmt::Display for SP1BlobstreamDataCommitmentStored {
    fn fmt(&self, f: &mut std::fmt::Formatter<'_>) -> std::fmt::Result {
        write!(f, "SP1BlobstreamDataCommitmentStored {{ proof_nonce: {}, start_block: {}, end_block: {}, data_commitment: {} }}",
            self.proof_nonce, self.start_block, self.end_block, self.data_commitment)
    }
}

pub const DATA_COMMITMENTS_SLOT: u32 = 254;

/// A structure containing a Celestia Blob and its corresponding proofs
#[derive(Debug, Clone, Serialize, Deserialize)]
pub struct BlobstreamProof {
    /// The data root to verify the proof against
    pub data_root: Hash,
    /// The data commitment from Blobstream to verify against
    pub data_commitment: FixedBytes<32>,
    /// The Data Root Tuple Inclusion proof
    pub data_root_tuple_proof: MerkleProof,
    /// The proof for the blob's inclusion
    pub share_proof: ShareProof,
    /// The proof_nonce in blobstream
    pub proof_nonce: U256,
    /// The storage root to verify against
    pub storage_root: B256,
    /// The storage proof for the state_dataCommitments mapping slot in Blobstream
    pub storage_proof: Vec<Bytes>,
    /// The account proof for the blobstream address
    pub account_proof: Vec<Bytes>,
    /// The balance to verify against the blobstream address
    pub blobstream_balance: U256,
    /// The nonce to verify against the blobstream address
    pub blobstream_nonce: u64,
    /// The code hash to verify against the blobstream address
    pub blobstream_code_hash: B256,
    /// The block header to verify against the l1 head
    pub block_header: Header,
}

impl BlobstreamProof {
    /// Create a new OraclePayload instance
    pub fn new(
        data_root: Hash,
        data_commitment: FixedBytes<32>,
        data_root_tuple_proof: MerkleProof,
        share_proof: ShareProof,
        proof_nonce: U256,
        storage_root: B256,
        storage_proof: Vec<Bytes>,
        account_proof: Vec<Bytes>,
        blobstream_balance: U256,
        blobstream_nonce: u64,
        blobstream_code_hash: B256,
        block_header: Header,
    ) -> Self {
        Self {
            data_root,
            data_commitment,
            data_root_tuple_proof,
            share_proof,
            proof_nonce,
            storage_root,
            storage_proof,
            account_proof,
            blobstream_balance,
            blobstream_nonce,
            blobstream_code_hash,
            block_header,
        }
    }

    /// Serialize the struct to bytes using serde with a binary format
    pub fn to_bytes(&self) -> Result<Vec<u8>, Box<dyn std::error::Error>> {
        let bytes = bincode::serialize(self)?;
        Ok(bytes)
    }

    /// Deserialize from bytes back into the struct
    pub fn from_bytes(bytes: &[u8]) -> Result<Self, Box<dyn std::error::Error>> {
        let deserialized = bincode::deserialize(bytes)?;
        Ok(deserialized)
    }
}

pub fn encode_data_root_tuple(height: u64, data_root: &Hash) -> Vec<u8> {
    // Create the result vector with 64 bytes capacity
    let mut result = Vec::with_capacity(64);

    // Pad the height to 32 bytes (convert to big-endian and pad with zeros)
    let height_bytes = height.to_be_bytes();

    // Add leading zeros (24 bytes of padding)
    result.extend_from_slice(&[0u8; 24]);

    // Add the 8-byte height
    result.extend_from_slice(&height_bytes);

    // Add the 32-byte data root
    result.extend_from_slice(data_root.as_bytes());

    result
}

/// Verifies that a data commitment exists in the Ethereum state at the specified L1 block.
///
/// This function performs a multi-step verification process:
///
/// 1. Validates that the provided block header hash matches the expected L1 block hash,
///    ensuring we're working with the correct block state.
///
/// 2. Verifies the Blobstream contract account exists at the expected address by checking
///    its account proof against the block's state root. This confirms the contract's
///    balance, nonce, code hash, and storage root are as expected.
///
/// 3. Verifies the data commitment exists at the specific storage slot determined by the
///    commitment nonce, by validating the storage proof against the contract's storage root.
///    This confirms the data commitment was properly recorded in the Blobstream contract.
///
/// Security Note: This function assumes the l1_block_hash and expected_blobsstream_address come from a secure source.
pub fn verify_data_commitment(
    storage_root: B256,
    storage_proof: Vec<Bytes>,
    account_proof: Vec<Bytes>,
    commitment_nonce: U256,
    expected_commitment: B256,
    expected_blobstream_address: Address,
    blobstream_balance: U256,
    blobstream_nonce: u64,
    blobstream_code_hash: B256,
    block_header: Header,
    l1_block_hash: B256,
) -> Result<()> {
    // Verify the block header hash matches the l1 head.
    let block_hash = block_header.hash_slow();
    assert!(
        block_hash == l1_block_hash,
        "computed block hash must match host l1 head"
    );

    let account = TrieAccount {
        nonce: blobstream_nonce,
        balance: blobstream_balance,
        code_hash: blobstream_code_hash,
        storage_root,
    };

    let blobstream_address_nibbles = Nibbles::unpack(keccak256(expected_blobstream_address));

    verify_proof(
        block_header.state_root,
        blobstream_address_nibbles,
        Some(alloy_rlp::encode(&account)),
        &account_proof,
    )
    .map_err(|e| anyhow!("Account proof verification failed: {}", e))?;

    // Get the nibbles for the storage slot for state_dataCommitments[nonce]
    let data_commitment_slot_nibbles = Nibbles::unpack(keccak256(calculate_mapping_slot(
        DATA_COMMITMENTS_SLOT,
        commitment_nonce,
    )));

<<<<<<< HEAD
    // Drop leading zeros before encoding
    let commitment_bytes = expected_commitment.as_slice();
    let canonical_commitment = match commitment_bytes.iter().position(|byte| *byte != 0) {
        Some(idx) => &commitment_bytes[idx..],
        None => &[],
    };
    let expected_with_prefix = alloy_rlp::encode(canonical_commitment);

    // Use canonical RLP encoding
    let expected_rlp = alloy_rlp::encode(canonical_commitment);
=======
    let commitment_bytes = expected_commitment.as_slice();
>>>>>>> a148d14f

    // Find the first non-zero byte
    let first_nonzero = commitment_bytes.iter().position(|&b| b != 0);

    let canonical_commitment = match first_nonzero {
        Some(idx) => &commitment_bytes[idx..], // Strip leading zeros
        None => &[0u8][..],                    // All zeros case: use single zero byte
    };

    // Use canonical RLP encoding
    let expected_rlp = alloy_rlp::encode(canonical_commitment);

    // Verify storage proof with canonically encoded commitment
    verify_proof(
        storage_root,
        data_commitment_slot_nibbles,
        Some(expected_rlp),
        &storage_proof,
    )
    .map_err(|e| anyhow!("Storage proof verification failed: {}", e))?;

    Ok(())
}

/// Calculate the storage slot for a mapping with a uint256 key
pub fn calculate_mapping_slot(mapping_slot: u32, key: U256) -> B256 {
    let key_bytes = key.to_be_bytes::<32>();

    let slot_bytes = U256::from(mapping_slot).to_be_bytes::<32>();

    let mut concatenated = [0u8; 64];
    concatenated[0..32].copy_from_slice(&key_bytes);
    concatenated[32..64].copy_from_slice(&slot_bytes);

    alloy_primitives::keccak256(concatenated)
}

/// The canonical Blobstream address for the given chain id.
///
/// Source: https://docs.celestia.org/how-to-guides/blobstream#deployed-contracts
pub fn blobstream_address(chain_id: u64) -> Option<Address> {
    if let Ok(chain) = NamedChain::try_from(chain_id) {
        match chain {
            NamedChain::Mainnet => Some(address!("0x7Cf3876F681Dbb6EdA8f6FfC45D66B996Df08fAe")),
            NamedChain::Arbitrum => Some(address!("0xA83ca7775Bc2889825BcDeDfFa5b758cf69e8794")),
            NamedChain::Base => Some(address!("0xA83ca7775Bc2889825BcDeDfFa5b758cf69e8794")),
            NamedChain::Scroll => Some(address!("0x5008fa5CC3397faEa90fcde71C35945db6822218")),
            NamedChain::Sepolia => Some(address!("0xF0c6429ebAB2e7DC6e05DaFB61128bE21f13cb1e")),
            NamedChain::ArbitrumSepolia => {
                Some(address!("0xc3e209eb245Fd59c8586777b499d6A665DF3ABD2"))
            }
            NamedChain::BaseSepolia => Some(address!("0xc3e209eb245Fd59c8586777b499d6A665DF3ABD2")),
            NamedChain::Holesky => Some(address!("0x315A044cb95e4d44bBf6253585FbEbcdB6fb41ef")),
            _ => None,
        }
    } else {
        None
    }
}<|MERGE_RESOLUTION|>--- conflicted
+++ resolved
@@ -206,7 +206,6 @@
         commitment_nonce,
     )));
 
-<<<<<<< HEAD
     // Drop leading zeros before encoding
     let commitment_bytes = expected_commitment.as_slice();
     let canonical_commitment = match commitment_bytes.iter().position(|byte| *byte != 0) {
@@ -214,20 +213,6 @@
         None => &[],
     };
     let expected_with_prefix = alloy_rlp::encode(canonical_commitment);
-
-    // Use canonical RLP encoding
-    let expected_rlp = alloy_rlp::encode(canonical_commitment);
-=======
-    let commitment_bytes = expected_commitment.as_slice();
->>>>>>> a148d14f
-
-    // Find the first non-zero byte
-    let first_nonzero = commitment_bytes.iter().position(|&b| b != 0);
-
-    let canonical_commitment = match first_nonzero {
-        Some(idx) => &commitment_bytes[idx..], // Strip leading zeros
-        None => &[0u8][..],                    // All zeros case: use single zero byte
-    };
 
     // Use canonical RLP encoding
     let expected_rlp = alloy_rlp::encode(canonical_commitment);
